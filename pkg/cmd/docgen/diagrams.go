// Copyright 2017 The Cockroach Authors.
//
// Licensed under the Apache License, Version 2.0 (the "License");
// you may not use this file except in compliance with the License.
// You may obtain a copy of the License at
//
//     http://www.apache.org/licenses/LICENSE-2.0
//
// Unless required by applicable law or agreed to in writing, software
// distributed under the License is distributed on an "AS IS" BASIS,
// WITHOUT WARRANTIES OR CONDITIONS OF ANY KIND, either express or
// implied. See the License for the specific language governing
// permissions and limitations under the License.

package main

import (
	"bytes"
	"fmt"
	"io"
	"io/ioutil"
	"log"
	"os"
	"path/filepath"
	"regexp"
	"sort"
	"strings"
	"sync"

	"github.com/pkg/errors"
	"github.com/spf13/cobra"

	"github.com/cockroachdb/cockroach/pkg/cmd/docgen/extract"
	"github.com/cockroachdb/cockroach/pkg/util/envutil"
)

func init() {
	const topStmt = "stmt_block"

	// Global vars.
	var (
		filter      string
		invertMatch bool
	)

	write := func(name string, data []byte) {
		if err := os.MkdirAll(filepath.Dir(name), 0755); err != nil {
			panic(err)
		}
		if err := ioutil.WriteFile(name, data, 0644); err != nil {
			panic(err)
		}
	}

	// BNF vars.
	var (
		addr string
	)

	cmdBNF := &cobra.Command{
		Use:   "bnf [dir]",
		Short: "Generate EBNF from sql.y.",
		Args:  cobra.ExactArgs(1),
		Run: func(cmd *cobra.Command, args []string) {
			bnfDir := args[0]
			bnf, err := runBNF(addr)
			if err != nil {
				panic(err)
			}
			br := func() io.Reader {
				return bytes.NewReader(bnf)
			}

			filterRE := regexp.MustCompile(filter)

			if filterRE.MatchString(topStmt) != invertMatch {
				name := topStmt
				if !quiet {
					fmt.Println("processing", name)
				}
				g, err := runParse(br(), nil, name, true, true, nil, nil)
				if err != nil {
					log.Fatalf("%s: %+v", name, err)
				}
				write(filepath.Join(bnfDir, name+".bnf"), g)
			}

			for _, s := range specs {
				if filterRE.MatchString(s.name) == invertMatch {
					continue
				}
				if !quiet {
					fmt.Println("processing", s.name)
				}
				if s.stmt == "" {
					s.stmt = s.name
				}
				g, err := runParse(br(), s.inline, s.stmt, false, s.nosplit, s.match, s.exclude)
				if err != nil {
					log.Fatalf("%s: %+v", s.name, err)
				}
				replacements := make([]string, 0, len(s.replace))
				for from := range s.replace {
					replacements = append(replacements, from)
				}
				sort.Strings(replacements)
				for _, from := range replacements {
					g = bytes.Replace(g, []byte(from), []byte(s.replace[from]), -1)
				}
				replacements = replacements[:0]
				for from := range s.regreplace {
					replacements = append(replacements, from)
				}
				sort.Strings(replacements)
				for _, from := range replacements {
					re := regexp.MustCompile(from)
					g = re.ReplaceAll(g, []byte(s.regreplace[from]))
				}
				write(filepath.Join(bnfDir, s.name+".bnf"), g)
			}
		},
	}

	cmdBNF.Flags().StringVar(&addr, "addr", "./pkg/sql/parser/sql.y", "Location of sql.y file. Can also specify an http address.")

	// SVG vars.
	var (
		maxWorkers  int
		railroadJar string
	)

	cmdSVG := &cobra.Command{
		Use:   "svg [bnf dir] [svg dir]",
		Short: "Generate SVG diagrams from SQL grammar",
		Long:  `With no arguments, generates SQL diagrams for all statements.`,
		Args:  cobra.ExactArgs(2),
		Run: func(cmd *cobra.Command, args []string) {
			bnfDir := args[0]
			svgDir := args[1]
			if railroadJar != "" {
				_, err := os.Stat(railroadJar)
				if err != nil {
					if envutil.EnvOrDefaultBool("COCKROACH_REQUIRE_RAILROAD", false) {
						log.Fatalf("%s not found\n", railroadJar)
					} else {
						log.Printf("%s not found, falling back to slower web service (employees can find Railroad.jar on Google Drive).", railroadJar)
						railroadJar = ""
					}
				}
			}

			filterRE := regexp.MustCompile(filter)

			matches, err := filepath.Glob(filepath.Join(bnfDir, "*.bnf"))
			if err != nil {
				panic(err)
			}

			specMap := make(map[string]stmtSpec)
			for _, s := range specs {
				specMap[s.name] = s
			}
			if len(specs) != len(specMap) {
				panic("duplicate spec name")
			}

			var wg sync.WaitGroup
			sem := make(chan struct{}, maxWorkers) // max number of concurrent workers
			for _, m := range matches {
				name := strings.TrimSuffix(filepath.Base(m), ".bnf")
				if filterRE.MatchString(name) == invertMatch {
					continue
				}
				wg.Add(1)
				sem <- struct{}{}
				go func(m, name string) {
					defer wg.Done()
					defer func() { <-sem }()

					if !quiet {
						fmt.Printf("generating svg of %s (%s)\n", name, m)
					}

					f, err := os.Open(m)
					if err != nil {
						panic(err)
					}
					defer f.Close()

					rr, err := runRR(f, railroadJar)
					if err != nil {
						log.Fatalf("%s: %s\n", m, err)
					}

					var body string
					if strings.HasSuffix(m, topStmt+".bnf") {
						body, err = extract.InnerTag(bytes.NewReader(rr), "body")
						body = strings.SplitN(body, "<hr/>", 2)[0]
						body += `<p>generated by <a href="http://www.bottlecaps.de/rr/ui" data-proofer-ignore>Railroad Diagram Generator</a></p>`
						body = fmt.Sprintf("<div>%s</div>", body)
						if err != nil {
							log.Fatal(err)
						}
					} else {
						s, ok := specMap[name]
						if !ok {
							log.Fatalf("unfound spec: %s", name)
						}
						body, err = extract.Tag(bytes.NewReader(rr), "svg")
						if err != nil {
							panic(err)
						}
						body = strings.Replace(body, `<a xlink:href="#`, `<a xlink:href="sql-grammar.html#`, -1)
						for _, u := range s.unlink {
							s := fmt.Sprintf(`<a xlink:href="sql-grammar.html#%s" xlink:title="%s">((?s).*?)</a>`, u, u)
							link := regexp.MustCompile(s)
							body = link.ReplaceAllString(body, "$1")
						}
						for from, to := range s.relink {
							replaceFrom := fmt.Sprintf(`<a xlink:href="sql-grammar.html#%s" xlink:title="%s">`, from, from)
							replaceTo := fmt.Sprintf(`<a xlink:href="sql-grammar.html#%s" xlink:title="%s">`, to, to)
							body = strings.Replace(body, replaceFrom, replaceTo, -1)
						}
						// Wrap the output in a <div> so that the Markdown parser
						// doesn't attempt to parse the inside of the contained
						// <svg> as Markdown.
						body = fmt.Sprintf(`<div>%s</div>`, body)
					}
					name = strings.Replace(name, "_stmt", "", 1)
					write(filepath.Join(svgDir, name+".html"), []byte(body))
				}(m, name)
			}
			wg.Wait()
		},
	}

	cmdSVG.Flags().IntVar(&maxWorkers, "max-workers", 1, "maximum number of concurrent workers")
	cmdSVG.Flags().StringVar(&railroadJar, "railroad", "", "Location of Railroad.jar; empty to use website")

	diagramCmd := &cobra.Command{
		Use:   "grammar",
		Short: "Generate diagrams.",
	}

	diagramCmd.PersistentFlags().StringVar(&filter, "filter", ".*", "Filter statement names (regular expression)")
	diagramCmd.PersistentFlags().BoolVar(&invertMatch, "invert-match", false, "Generate everything that doesn't match the filter")

	diagramCmd.AddCommand(cmdBNF, cmdSVG)
	cmds = append(cmds, diagramCmd)
}

type stmtSpec struct {
	name           string
	stmt           string // if unspecified, uses name
	inline         []string
	replace        map[string]string
	regreplace     map[string]string
	match, exclude []*regexp.Regexp
	unlink         []string
	relink         map[string]string
	nosplit        bool
}

func runBNF(addr string) ([]byte, error) {
	return extract.GenerateBNF(addr)
}

func runParse(
	r io.Reader,
	inline []string,
	topStmt string,
	descend, nosplit bool,
	match, exclude []*regexp.Regexp,
) ([]byte, error) {
	g, err := extract.ParseGrammar(r)
	if err != nil {
		return nil, errors.Wrap(err, "parse grammar")
	}
	if err := g.Inline(inline...); err != nil {
		return nil, errors.Wrap(err, "inline")
	}
	b, err := g.ExtractProduction(topStmt, descend, nosplit, match, exclude)
	b = bytes.Replace(b, []byte("IDENT"), []byte("identifier"), -1)
	b = bytes.Replace(b, []byte("_LA"), []byte(""), -1)
	return b, err
}

func runRR(r io.Reader, railroadJar string) ([]byte, error) {
	b, err := ioutil.ReadAll(r)
	if err != nil {
		return nil, err
	}
	var html []byte
	if railroadJar == "" {
		html, err = extract.GenerateRRNet(b)
	} else {
		html, err = extract.GenerateRRJar(railroadJar, b)
	}
	if err != nil {
		return nil, err
	}
	s, err := extract.XHTMLtoHTML(bytes.NewReader(html))
	return []byte(s), err
}

var specs = []stmtSpec{
	// TODO(mjibson): improve SET filtering
	// TODO(mjibson): improve SELECT display
	{
		name:   "add_column",
		stmt:   "alter_onetable_stmt",
		inline: []string{"alter_table_cmds", "alter_table_cmd", "column_def"},
		match:  []*regexp.Regexp{regexp.MustCompile("'ADD' ('COLUMN')? ?('IF' 'NOT' 'EXISTS')? ?column_name")},
		replace: map[string]string{
			" | 'ALTER' opt_column column_name alter_column_default" +
				" | 'ALTER' opt_column column_name 'DROP' 'NOT' 'NULL'" +
				" | 'DROP' opt_column 'IF' 'EXISTS' column_name opt_drop_behavior" +
				" | 'DROP' opt_column column_name opt_drop_behavior" +
				" | 'ADD' table_constraint opt_validate_behavior" +
				" | 'VALIDATE' 'CONSTRAINT' constraint_name" +
				" | 'DROP' 'CONSTRAINT' 'IF' 'EXISTS' constraint_name opt_drop_behavior" +
				" | 'DROP' 'CONSTRAINT' constraint_name opt_drop_behavior": "",
			"relation_expr": "table_name",
			"col_qual_list": "( col_qualification | )"},
		unlink: []string{"table_name"},
	},
	{
		name:    "add_constraint",
		stmt:    "alter_onetable_stmt",
		replace: map[string]string{"relation_expr": "table_name", "alter_table_cmds": "'ADD' 'CONSTRAINT' constraint_name constraint_elem"},
		unlink:  []string{"table_name"},
	},
	{
		name:   "alter_column",
		stmt:   "alter_onetable_stmt",
		inline: []string{"alter_table_cmds", "alter_table_cmd", "opt_column", "alter_column_default"},
		match:  []*regexp.Regexp{regexp.MustCompile("relation_expr 'ALTER' ")},
		replace: map[string]string{
			"( ',' (" +
				" 'ADD' column_def" +
				" | 'ADD' 'IF' 'NOT' 'EXISTS' column_def" +
				" | 'ADD' 'COLUMN' column_def" +
				" | 'ADD' 'COLUMN' 'IF' 'NOT' 'EXISTS' column_def" +
				" | 'ALTER' ( 'COLUMN' |  ) column_name ( 'SET' 'DEFAULT' a_expr | 'DROP' 'DEFAULT' )" +
				" | 'ALTER' ( 'COLUMN' |  ) column_name 'DROP' 'NOT' 'NULL'" +
				" | 'DROP' ( 'COLUMN' |  ) 'IF' 'EXISTS' column_name opt_drop_behavior" +
				" | 'DROP' ( 'COLUMN' |  ) column_name opt_drop_behavior" +
				" | 'ADD' table_constraint opt_validate_behavior" +
				" | 'VALIDATE' 'CONSTRAINT' constraint_name" +
				" | 'DROP' 'CONSTRAINT' 'IF' 'EXISTS' constraint_name opt_drop_behavior" +
				" | 'DROP' 'CONSTRAINT' constraint_name opt_drop_behavior" +
				" ) )*": "",
			"relation_expr": "table_name"},
		unlink: []string{"table_name"},
	},
	{
		name:    "alter_user_stmt",
		inline:  []string{"alter_user_password_stmt"},
		replace: map[string]string{"'USER' string_or_placeholder": "name", "'PASSWORD' string_or_placeholder": "password"},
	},
	{
		name:    "alter_sequence_options_stmt",
		inline:  []string{"sequence_option_list", "sequence_option_elem"},
		replace: map[string]string{"relation_expr": "sequence_name", "signed_iconst64": "integer"},
		unlink:  []string{"integer", "sequence_name"},
		nosplit: true,
	},
	{
		name:   "alter_table",
		stmt:   "alter_onetable_stmt",
		inline: []string{"alter_table_cmds", "alter_table_cmd", "column_def", "opt_drop_behavior", "alter_column_default", "opt_column", "opt_set_data", "table_constraint"},
		replace: map[string]string{
			"'VALIDATE' 'CONSTRAINT' name": "",
			"opt_validate_behavior":        "",
			"relation_expr":                "table_name"},
		unlink:  []string{"table_name"},
		nosplit: true,
	},
	{
		name:    "alter_view",
		stmt:    "alter_rename_view_stmt",
		inline:  []string{"opt_transaction"},
		replace: map[string]string{"relation_expr": "view_name", "qualified_name": "name"}, unlink: []string{"view_name", "name"},
	},
	{
		name:   "backup",
		stmt:   "backup_stmt",
		inline: []string{"targets", "table_pattern_list", "name_list", "opt_as_of_clause", "opt_incremental", "opt_with_options"},
		match:  []*regexp.Regexp{regexp.MustCompile("'BACKUP'")},
		replace: map[string]string{
			"non_reserved_word_or_sconst":                     "destination",
			"'AS' 'OF' 'SYSTEM' 'TIME' a_expr_const":          "'AS OF SYSTEM TIME' timestamp",
			"'INCREMENTAL' 'FROM' string_or_placeholder_list": "'INCREMENTAL FROM' full_backup_location ( | ',' incremental_backup_location ( ',' incremental_backup_location )* )",
			"'WITH' 'OPTIONS' '(' kv_option_list ')'":         "",
		},
		unlink: []string{"destination", "timestamp", "full_backup_location", "incremental_backup_location"},
	},
	{
		name:    "begin_transaction",
		stmt:    "begin_stmt",
		inline:  []string{"opt_transaction", "begin_transaction", "transaction_mode", "transaction_iso_level", "transaction_user_priority", "user_priority", "iso_level", "transaction_mode_list", "opt_comma", "transaction_read_mode"},
		exclude: []*regexp.Regexp{regexp.MustCompile("'START'")},
		replace: map[string]string{
			"'ISOLATION' 'LEVEL'": "'ISOLATION LEVEL'",
			//" | transaction_read_mode":                                                                      "",
			//" transaction_read_mode":                                                                        "",
			"'READ' 'UNCOMMITTED' | 'READ' 'COMMITTED' | 'SNAPSHOT' | 'REPEATABLE' 'READ' | 'SERIALIZABLE'": "'SNAPSHOT' | 'SERIALIZABLE'",
			"'READ' 'UNCOMMITTED'": "'SNAPSHOT'",
			"'READ' 'COMMITTED'":   "'SNAPSHOT'",
			"'REPEATABLE' 'READ'":  "'SERIALIZABLE'",
		},
	},
	{
		name:    "check_column_level",
		stmt:    "stmt_block",
		replace: map[string]string{"stmt_list": "'CREATE' 'TABLE' table_name '(' column_name column_type 'CHECK' '(' check_expr ')' ( column_constraints | ) ( ',' ( column_def ( ',' column_def )* ) | ) ( table_constraints | ) ')' ')'"},
		unlink:  []string{"table_name", "column_name", "column_type", "check_expr", "column_constraints", "table_constraints"},
	},
	{
		name:    "check_table_level",
		stmt:    "stmt_block",
		replace: map[string]string{"stmt_list": "'CREATE' 'TABLE' table_name '(' ( column_def ( ',' column_def )* ) ( 'CONSTRAINT' constraint_name | ) 'CHECK' '(' check_expr ')' ( table_constraints | ) ')'"},
		unlink:  []string{"table_name", "check_expr", "table_constraints"},
	},
	{
		name:   "column_def",
		stmt:   "column_def",
		inline: []string{"col_qual_list"},
	},
	{
		name:   "col_qualification",
		stmt:   "col_qualification",
		inline: []string{"col_qualification_elem"},
	},
	{
		name:   "commit_transaction",
		stmt:   "commit_stmt",
		inline: []string{"opt_transaction"},
		match:  []*regexp.Regexp{regexp.MustCompile("'COMMIT'|'END'")},
	},
	{name: "cancel_query", stmt: "cancel_query_stmt", replace: map[string]string{"a_expr": "query_id"}, unlink: []string{"query_id"}},
	{name: "create_database_stmt", inline: []string{"opt_encoding_clause"}, replace: map[string]string{"'SCONST'": "encoding"}, unlink: []string{"name", "encoding"}},
	{
		name:    "create_index_stmt",
		inline:  []string{"opt_unique", "opt_storing", "storing", "opt_name", "index_params", "index_elem", "opt_asc_desc"},
		replace: map[string]string{"opt_using_gin": ""},
		exclude: []*regexp.Regexp{regexp.MustCompile("'CREATE' 'INVERTED'")},
	},
	{
		name:   "create_inverted_index_stmt",
		stmt:   "create_index_stmt",
		match:  []*regexp.Regexp{regexp.MustCompile("'CREATE' 'INVERTED'")},
		inline: []string{"opt_storing", "storing", "opt_unique", "opt_name", "index_params", "index_elem", "opt_asc_desc"},
	},
	{
		name:    "create_sequence_stmt",
		inline:  []string{"opt_sequence_option_list", "sequence_option_list", "sequence_option_elem"},
		replace: map[string]string{"signed_iconst64": "integer", "any_name": "sequence_name"},
		unlink:  []string{"integer", "sequence_name"},
		nosplit: true,
	},
	{
		name:   "create_table_as_stmt",
		inline: []string{"opt_column_list", "name_list"},
	},
	{
		name:   "create_table_stmt",
		inline: []string{"opt_table_elem_list", "table_elem_list", "table_elem"},
	},
	{
		name:   "create_view_stmt",
		inline: []string{"opt_column_list"},
	},
	{
		name: "create_role_stmt",
		replace: map[string]string{
			"string_or_placeholder": "name",
		},
	},
	{
		name:   "create_user_stmt",
		inline: []string{"opt_with", "opt_password"},
		replace: map[string]string{
			"'PASSWORD' string_or_placeholder": "'PASSWORD' password",
			"'USER' string_or_placeholder":     "'USER' name",
			"'EXISTS' string_or_placeholder":   "'EXISTS' name",
		},
		unlink: []string{"password"},
	},
	{
		name: "default_value_column_level",
		stmt: "stmt_block",
		replace: map[string]string{
			"stmt_list": "'CREATE' 'TABLE' table_name '(' column_name column_type 'DEFAULT' default_value ( column_constraints | ) ( ',' ( column_def ( ',' column_def )* ) | ) ( table_constraints | ) ')' ')'",
		},
		unlink: []string{"table_name", "column_name", "column_type", "default_value", "table_constraints"},
	},
	{
		name:    "delete_stmt",
		inline:  []string{"relation_expr_opt_alias", "where_clause", "returning_clause", "target_list", "target_elem", "opt_sort_clause", "sort_clause", "opt_limit_clause", "limit_clause", "first_or_next", "row_or_rows"},
		replace: map[string]string{"opt_with_clause": "", "select_limit_value": "count", "opt_select_fetch_first_value": "count"},
		unlink:  []string{"count"},
		nosplit: true,
	},
	{
		name:   "drop_column",
		stmt:   "alter_onetable_stmt",
		inline: []string{"alter_table_cmds", "alter_table_cmd", "opt_column", "opt_drop_behavior"},
		match:  []*regexp.Regexp{regexp.MustCompile("relation_expr 'DROP' 'COLUMN'")},
		replace: map[string]string{
			"( ',' (" +
				" 'ADD' column_def" +
				" | 'ADD' 'IF' 'NOT' 'EXISTS' column_def" +
				" | 'ADD' 'COLUMN' column_def" +
				" | 'ADD' 'COLUMN' 'IF' 'NOT' 'EXISTS' column_def" +
				" | 'ALTER' ( 'COLUMN' |  ) column_name alter_column_default" +
				" | 'ALTER' ( 'COLUMN' |  ) column_name 'DROP' 'NOT' 'NULL'" +
				" | 'DROP' ( 'COLUMN' |  ) 'IF' 'EXISTS' column_name ( 'CASCADE' | 'RESTRICT' |  )" +
				" | 'DROP' ( 'COLUMN' |  ) column_name ( 'CASCADE' | 'RESTRICT' |  )" +
				" | 'ADD' table_constraint opt_validate_behavior" +
				" | 'VALIDATE' 'CONSTRAINT' constraint_name" +
				" | 'DROP' 'CONSTRAINT' 'IF' 'EXISTS' constraint_name ( 'CASCADE' | 'RESTRICT' |  )" +
				" | 'DROP' 'CONSTRAINT' constraint_name ( 'CASCADE' | 'RESTRICT' |  )" +
				" ) )*": "",
			"'COLUMN'":      "( 'COLUMN' | )",
			"relation_expr": "table_name"},
		unlink: []string{"table_name"},
	},
	{
		name:   "drop_constraint",
		stmt:   "alter_onetable_stmt",
		inline: []string{"alter_table_cmds", "alter_table_cmd"},
		match:  []*regexp.Regexp{regexp.MustCompile("relation_expr 'DROP' 'CONSTRAINT'")},
		replace: map[string]string{
			"opt_drop_behavior ( ',' (" +
				" 'ADD' column_def" +
				" | 'ADD' 'IF' 'NOT' 'EXISTS' column_def" +
				" | 'ADD' 'COLUMN' column_def" +
				" | 'ADD' 'COLUMN' 'IF' 'NOT' 'EXISTS' column_def" +
				" | 'ALTER' opt_column column_name alter_column_default" +
				" | 'ALTER' opt_column column_name 'DROP' 'NOT' 'NULL'" +
				" | 'DROP' opt_column 'IF' 'EXISTS' column_name opt_drop_behavior" +
				" | 'DROP' opt_column column_name opt_drop_behavior" +
				" | 'ADD' table_constraint opt_validate_behavior" +
				" | 'VALIDATE' 'CONSTRAINT' constraint_name" +
				" | 'DROP' 'CONSTRAINT' 'IF' 'EXISTS' constraint_name opt_drop_behavior" +
				" | 'DROP' 'CONSTRAINT' constraint_name opt_drop_behavior" +
				" ) )*": "",
			"'CONSTRAINT'":  "( 'CONSTRAINT' | )",
			"relation_expr": "table_name"},
		unlink: []string{"table_name"},
	},
	{
		name:   "drop_database",
		stmt:   "drop_database_stmt",
		inline: []string{"opt_drop_behavior"},
		match:  []*regexp.Regexp{regexp.MustCompile("'DROP' 'DATABASE'")},
	},
	{
		name:    "drop_index",
		stmt:    "drop_index_stmt",
		match:   []*regexp.Regexp{regexp.MustCompile("'DROP' 'INDEX'")},
		inline:  []string{"opt_drop_behavior", "table_name_with_index_list", "table_name_with_index"},
		replace: map[string]string{"qualified_name": "table_name", "'@' name": "'@' index_name"}, unlink: []string{"table_name", "index_name"},
	},
	{
		name:    "drop_role_stmt",
		replace: map[string]string{"string_or_placeholder_list": "name"},
	},
	{
		name:   "drop_sequence_stmt",
		inline: []string{"table_name_list", "opt_drop_behavior"},
		unlink: []string{"sequence_name"},
	},
	{
		name:   "drop_stmt",
		inline: []string{"table_name_list", "drop_ddl_stmt"},
	},
	{
		name:   "drop_table",
		stmt:   "drop_table_stmt",
		inline: []string{"opt_drop_behavior", "table_name_list"},
		match:  []*regexp.Regexp{regexp.MustCompile("'DROP' 'TABLE'")},
	},
	{
		name:   "drop_view",
		stmt:   "drop_view_stmt",
		inline: []string{"opt_drop_behavior", "table_name_list"},
		match:  []*regexp.Regexp{regexp.MustCompile("'DROP' 'VIEW'")},
	},
	{
		name:   "experimental_audit",
		stmt:   "alter_onetable_stmt",
		inline: []string{"audit_mode", "alter_table_cmd", "alter_table_cmds"},
		match:  []*regexp.Regexp{regexp.MustCompile(`relation_expr 'EXPERIMENTAL_AUDIT'`)},
		replace: map[string]string{
			"relation_expr": "table_name",
		},
		regreplace: map[string]string{
			`'READ' 'WRITE' .*`: `'READ' 'WRITE'`,
			`'OFF' .*`:          `'OFF'`,
		},
	},
	{
		name:    "alter_table_partition_by",
		stmt:    "alter_onetable_stmt",
		inline:  []string{"alter_table_cmds", "alter_table_cmd", "partition_by"},
		replace: map[string]string{"relation_expr": "table_name"},
		regreplace: map[string]string{
			`'NOTHING' .*`:        `'NOTHING'`,
			`_partitions '\)' .*`: `_partitions ')'`,
		},
		match: []*regexp.Regexp{regexp.MustCompile("relation_expr 'PARTITION")},
	},
	{
		name:    "create_table_partition_by",
		stmt:    "create_table_stmt",
		inline:  []string{"opt_partition_by", "partition_by"},
		replace: map[string]string{"opt_table_elem_list": "table_definition", "opt_interleave": ""},
		match:   []*regexp.Regexp{regexp.MustCompile("PARTITION")},
		unlink:  []string{"table_definition"},
	},
	{
		name:   "explain_stmt",
		inline: []string{"explain_option_list"},
		replace: map[string]string{
			"explain_option_name": "( | 'EXPRS' | 'METADATA' | 'QUALIFY' | 'VERBOSE' | 'TYPES' )",
		},
	},
	{
		name:   "family_def",
		inline: []string{"name_list"},
	},
	{
<<<<<<< HEAD
		name:    "grant_stmt",
		inline:  []string{"privileges", "privilege_list", "privilege", "targets", "table_pattern_list", "name_list"},
		replace: map[string]string{"table_pattern": "table_name", "'DATABASE' ( name ( ',' name )* )": "'DATABASE' ( database_name ( ',' database_name )* )"},
		unlink:  []string{"table_name", "database_name"},
=======
		name:   "grant_privileges",
		stmt:   "grant_stmt",
		inline: []string{"privileges", "privilege_list", "privilege", "targets", "table_pattern_list", "name_list"},
		replace: map[string]string{
			"( name | 'CREATE' | 'GRANT' | 'SELECT' )": "( 'CREATE' | 'GRANT' | 'SELECT' | 'DROP' | 'INSERT' | 'DELETE' | 'UPDATE' )",
			"table_pattern":                            "table_name",
			"'DATABASE' ( ( name ) ( ( ',' name ) )*":  "'DATABASE' ( ( database_name ) ( ( ',' database_name ) )*",
			"'TO' ( ( name ) ( ( ',' name ) )*":        "'TO' ( ( user_name ) ( ( ',' user_name ) )*",
			"| 'GRANT' ( ( ( 'CREATE' | 'GRANT' | 'SELECT' | 'DROP' | 'INSERT' | 'DELETE' | 'UPDATE' ) ) ( ( ',' ( 'CREATE' | 'GRANT' | 'SELECT' | 'DROP' | 'INSERT' | 'DELETE' | 'UPDATE' ) ) )* ) 'TO' ( ( user_name ) ( ( ',' user_name ) )* )": "",
			"'WITH' 'ADMIN' 'OPTION'": "",
		},
		unlink:  []string{"table_name", "database_name", "user_name"},
>>>>>>> d75d2a1a
		nosplit: true,
	},
	{
		name:  "grant_roles",
		stmt:  "grant_stmt",
		match: []*regexp.Regexp{regexp.MustCompile("'GRANT' privileges 'ON' targets 'TO' name_list")},
		replace: map[string]string{
			"'GRANT' privileges 'ON' targets 'TO' name_list": "'GRANT' ( role_name ) ( ( ',' role_name ) )* 'TO' ( user_name ) ( ( ',' user_name ) )*",
		},
		unlink: []string{"role_name", "user_name"},
	},
	{
		name:    "foreign_key_column_level",
		stmt:    "stmt_block",
		replace: map[string]string{"stmt_list": "'CREATE' 'TABLE' table_name '(' column_name column_type 'REFERENCES' parent_table ( '(' ref_column_name ')' | ) ( column_constraints | ) ( ',' ( column_def ( ',' column_def )* ) | ) ( table_constraints | ) ')' ')'"},
		unlink:  []string{"table_name", "column_name", "column_type", "parent_table", "table_constraints"},
	},
	{
		name:    "foreign_key_table_level",
		stmt:    "stmt_block",
		replace: map[string]string{"stmt_list": "'CREATE' 'TABLE' table_name '(' ( column_def ( ',' column_def )* ) ( 'CONSTRAINT' constraint_name | ) 'FOREIGN KEY' '(' ( fk_column_name ( ',' fk_column_name )* ) ')' 'REFERENCES' parent_table ( '(' ( ref_column_name ( ',' ref_column_name )* ) ')' | ) ( table_constraints | ) ')'"},
		unlink:  []string{"table_name", "column_name", "parent_table", "table_constraints"},
	},
	{
		name:   "index_def",
		inline: []string{"opt_storing", "storing", "index_params", "opt_name"},
	},
	{name: "import_table", stmt: "import_stmt"},
	{
		name:   "insert_stmt",
		inline: []string{"insert_target", "insert_rest", "returning_clause"},
	},
	{name: "iso_level"},
	{
		name:    "interleave",
		stmt:    "create_table_stmt",
		inline:  []string{"opt_interleave"},
		replace: map[string]string{"opt_table_elem_list": "table_definition"},
		unlink:  []string{"table_definition"},
	},
	{
		name:    "not_null_column_level",
		stmt:    "stmt_block",
		replace: map[string]string{"stmt_list": "'CREATE' 'TABLE' table_name '(' column_name column_type 'NOT NULL' ( column_constraints | ) ( ',' ( column_def ( ',' column_def )* ) | ) ( table_constraints | ) ')' ')'"},
		unlink:  []string{"table_name", "column_name", "column_type", "table_constraints"},
	},
	{
		name: "opt_interleave",
	},
	{
		name:    "primary_key_column_level",
		stmt:    "stmt_block",
		replace: map[string]string{"stmt_list": "'CREATE' 'TABLE' table_name '(' column_name column_type 'PRIMARY KEY' ( column_constraints | ) ( ',' ( column_def ( ',' column_def )* ) | ) ( table_constraints | ) ')' ')'"},
		unlink:  []string{"table_name", "column_name", "column_type", "table_constraints"},
	},
	{
		name:    "primary_key_table_level",
		stmt:    "stmt_block",
		replace: map[string]string{"stmt_list": "'CREATE' 'TABLE' table_name '(' ( column_def ( ',' column_def )* ) ( 'CONSTRAINT' name | ) 'PRIMARY KEY' '(' ( column_name ( ',' column_name )* ) ')' ( table_constraints | ) ')'"},
		unlink:  []string{"table_name", "column_name", "table_constraints"},
	},
	{
		name:   "release_savepoint",
		stmt:   "release_stmt",
		inline: []string{"savepoint_name"}},
	{
		name:    "rename_column",
		stmt:    "alter_rename_table_stmt",
		inline:  []string{"opt_column"},
		match:   []*regexp.Regexp{regexp.MustCompile("'ALTER' 'TABLE' .* 'RENAME' ('COLUMN'|name)")},
		replace: map[string]string{"relation_expr": "table_name", "name 'TO'": "current_name 'TO'"},
		unlink:  []string{"table_name", "current_name"}},
	{
		name:  "rename_database",
		stmt:  "alter_rename_database_stmt",
		match: []*regexp.Regexp{regexp.MustCompile("'ALTER' 'DATABASE'")}},
	{
		name:    "rename_index",
		stmt:    "alter_rename_index_stmt",
		match:   []*regexp.Regexp{regexp.MustCompile("'ALTER' 'INDEX'")},
		inline:  []string{"table_name_with_index"},
		replace: map[string]string{"qualified_name": "table_name", "'@' name": "'@' index_name"},
		unlink:  []string{"table_name", "index_name"}},
	{
		name:    "rename_sequence",
		stmt:    "alter_rename_sequence_stmt",
		match:   []*regexp.Regexp{regexp.MustCompile("'ALTER' 'SEQUENCE' .* 'RENAME' 'TO'")},
		replace: map[string]string{"relation_expr": "current_name", "sequence_name": "new_name"},
		unlink:  []string{"current_name"},
		relink:  map[string]string{"new_name": "name"}},
	{
		name:    "rename_table",
		stmt:    "alter_rename_table_stmt",
		match:   []*regexp.Regexp{regexp.MustCompile("'ALTER' 'TABLE' .* 'RENAME' 'TO'")},
		replace: map[string]string{"relation_expr": "current_name", "qualified_name": "new_name"},
		unlink:  []string{"current_name"}, relink: map[string]string{"new_name": "name"}},
	{
		name:    "restore",
		stmt:    "restore_stmt",
		inline:  []string{"targets", "table_pattern_list", "name_list", "opt_as_of_clause", "opt_with_options"},
		match:   []*regexp.Regexp{regexp.MustCompile("'RESTORE'")},
		exclude: []*regexp.Regexp{regexp.MustCompile("'RESTORE' 'DATABASE'")},
		replace: map[string]string{
			"non_reserved_word_or_sconst":            "destination",
			"'AS' 'OF' 'SYSTEM' 'TIME' a_expr_const": "",
			"string_or_placeholder_list":             "full_backup_location ( | incremental_backup_location ( ',' incremental_backup_location )*)",
			"'WITH' 'OPTIONS'":                       "'WITH OPTIONS'",
		},
		unlink: []string{"destination", "timestamp", "full_backup_location", "incremental_backup_location"},
	},
	{
		name:   "revoke_privileges",
		stmt:   "revoke_stmt",
		inline: []string{"privileges", "privilege_list", "privilege", "targets", "table_pattern_list", "name_list"},
		replace: map[string]string{
			"( name | 'CREATE' | 'GRANT' | 'SELECT' )": "( 'CREATE' | 'GRANT' | 'SELECT' | 'DROP' | 'INSERT' | 'DELETE' | 'UPDATE' )",
			"table_pattern":                            "table_name",
			"'DATABASE' ( ( name ) ( ( ',' name ) )*":  "'DATABASE' ( ( database_name ) ( ( ',' database_name ) )*",
			"'FROM' ( ( name ) ( ( ',' name ) )*":      "'FROM' ( ( user_name ) ( ( ',' user_name ) )*",
			"| 'REVOKE' ( ( ( 'CREATE' | 'GRANT' | 'SELECT' | 'DROP' | 'INSERT' | 'DELETE' | 'UPDATE' ) ) ( ( ',' ( 'CREATE' | 'GRANT' | 'SELECT' | 'DROP' | 'INSERT' | 'DELETE' | 'UPDATE' ) ) )* ) 'FROM' ( ( user_name ) ( ( ',' user_name ) )* )":  "",
			"| 'REVOKE'  ( ( ( 'CREATE' | 'GRANT' | 'SELECT' | 'DROP' | 'INSERT' | 'DELETE' | 'UPDATE' ) ) ( ( ',' ( 'CREATE' | 'GRANT' | 'SELECT' | 'DROP' | 'INSERT' | 'DELETE' | 'UPDATE' ) ) )* ) 'FROM' ( ( user_name ) ( ( ',' user_name ) )* )": "",
			"'ADMIN' 'OPTION' 'FOR'": "",
		},
		unlink:  []string{"table_name", "database_name", "user_name"},
		nosplit: true,
	},
	{
		name:  "revoke_roles",
		stmt:  "revoke_stmt",
		match: []*regexp.Regexp{regexp.MustCompile("'REVOKE' privileges 'ON' targets 'FROM' name_list")},
		replace: map[string]string{
			"'REVOKE' privileges 'ON' targets 'FROM' name_list": "'REVOKE' ( role_name ) ( ( ',' role_name ) )* 'FROM' ( user_name ) ( ( ',' user_name ) )*",
		},
		unlink: []string{"role_name", "user_name"},
	},
	{
		name:    "rollback_transaction",
		stmt:    "rollback_stmt",
		inline:  []string{"opt_to_savepoint"},
		match:   []*regexp.Regexp{regexp.MustCompile("'ROLLBACK'")},
		replace: map[string]string{"'TRANSACTION'": "", "'TO'": "'TO' 'SAVEPOINT'", "savepoint_name": "cockroach_restart"},
		unlink:  []string{"cockroach_restart"},
	},
	{name: "savepoint_stmt", inline: []string{"savepoint_name"}},
	{
		name:   "select_stmt",
		inline: []string{"select_no_parens", "simple_select", "opt_sort_clause", "select_limit", "opt_all_clause", "distinct_clause", "target_list", "from_clause", "where_clause", "group_clause", "having_clause"},
		replace: map[string]string{"'SELECT' ( 'ALL' |  ) ( target_elem ( ',' target_elem )* ) ( 'FROM' from_list opt_as_of_clause |  ) ( 'WHERE' a_expr |  ) ( 'GROUP' 'BY' expr_list |  ) ( 'HAVING' a_expr |  ) window_clause | 'SELECT' ( 'DISTINCT' ) ( target_elem ( ',' target_elem )* ) ( 'FROM' from_list opt_as_of_clause |  ) ( 'WHERE' a_expr |  ) ( 'GROUP' 'BY' expr_list |  ) ( 'HAVING' a_expr |  ) window_clause | values_clause | 'TABLE' relation_expr | ": "",
			"select_clause 'UNION' all_or_distinct select_clause | select_clause 'INTERSECT' all_or_distinct select_clause | select_clause 'EXCEPT' all_or_distinct select_clause": "select_clause ( | ( ( 'UNION' | 'INTERSECT' | 'EXCEPT' ) all_or_distinct select_clause ) )",
			"select_clause sort_clause | select_clause ( sort_clause |  ) ( limit_clause offset_clause | offset_clause limit_clause | limit_clause | offset_clause )":              "select_clause ( 'ORDER BY' sortby_list | ) ( 'LIMIT' limit_val | ) ( 'OFFSET' offset_val | )",
			"all_or_distinct select_clause": "all_or_distinct 'SELECT ...'",
			"| select_with_parens":          "",
			"all_or_distinct":               "( 'ALL' | )",
			"select_clause":                 "'SELECT' ( 'DISTINCT' | ) ( target_elem ('AS' col_label | ) ( ',' target_elem ('AS' col_label | ) )* ) 'FROM' ( table_ref ( '@' index_name | ) ( ',' table_ref ( '@' index_name | ) )* ) ('AS OF SYSTEM TIME' timestamp | ) ( 'WHERE' a_expr |  ) ( 'GROUP BY' expr_list ( 'HAVING' a_expr |  ) |  ) "},
		unlink:  []string{"index_name"},
		nosplit: true,
	},
	{
		name:   "set_var",
		stmt:   "set_stmt",
		inline: []string{"set_session_stmt", "set_rest_more", "generic_set", "var_list"},
		exclude: []*regexp.Regexp{
			regexp.MustCompile(`'SET' . 'TRANSACTION'`),
			regexp.MustCompile(`'SET' 'TRANSACTION'`),
			regexp.MustCompile(`'SET' 'SESSION' var_name`),
			regexp.MustCompile(`'SET' 'SESSION' 'TRANSACTION'`),
			regexp.MustCompile(`'SET' 'SESSION' 'CHARACTERISTICS'`),
			regexp.MustCompile("'SET' 'CLUSTER'"),
		},
		replace: map[string]string{
			"'=' 'DEFAULT'":  "'=' 'DEFAULT' | 'SET' 'TIME' 'ZONE' ( var_value | 'DEFAULT' | 'LOCAL' )",
			"'SET' var_name": "'SET' ( 'SESSION' | ) var_name",
		},
	},
	{
		name:   "set_cluster_setting",
		stmt:   "set_stmt",
		inline: []string{"set_csetting_stmt", "generic_set", "var_list"},
		match: []*regexp.Regexp{
			regexp.MustCompile("'SET' 'CLUSTER'"),
		},
	},
	{name: "set_transaction", stmt: "set_stmt", inline: []string{"set_transaction_stmt", "transaction_mode_list", "transaction_iso_level", "transaction_user_priority", "iso_level", "user_priority"}, match: []*regexp.Regexp{regexp.MustCompile("'SET' 'TRANSACTION'")}, exclude: []*regexp.Regexp{regexp.MustCompile("'READ'")}, replace: map[string]string{"'ISOLATION' 'LEVEL'": "'ISOLATION LEVEL'"}},
	{
		name: "show_var",
		stmt: "show_stmt",
		exclude: []*regexp.Regexp{
			regexp.MustCompile("'SHOW' 'ALL' 'CLUSTER'"),
			regexp.MustCompile("'SHOW' 'IN"),       // INDEX, INDEXES
			regexp.MustCompile("'SHOW' '[B-HJ-Z]"), // Keep ALL and IDENT.
		},
		replace: map[string]string{"identifier": "var_name"},
	},
	{
		name: "show_cluster_setting",
		stmt: "show_csettings_stmt",
	},
	{
		name:    "show_columns",
		stmt:    "show_stmt",
		match:   []*regexp.Regexp{regexp.MustCompile("'SHOW' 'COLUMNS'")},
		replace: map[string]string{"var_name": "table_name"},
		unlink:  []string{"table_name"},
	},
	{
		name:    "show_constraints",
		stmt:    "show_stmt",
		match:   []*regexp.Regexp{regexp.MustCompile("'SHOW' 'CONSTRAINTS'")},
		replace: map[string]string{"var_name": "table_name"},
		unlink:  []string{"table_name"},
	},
	{
		name:    "show_create_sequence_stmt",
		match:   []*regexp.Regexp{regexp.MustCompile("'SHOW' 'CREATE' 'SEQUENCE'")},
		replace: map[string]string{"var_name": "sequence_name"},
		unlink:  []string{"sequence_name"},
	},
	{
		name: "show_create_table_stmt",
	},
	{
		name:    "show_create_view_stmt",
		match:   []*regexp.Regexp{regexp.MustCompile("'SHOW' 'CREATE' 'VIEW'")},
		replace: map[string]string{"var_name": "view_name"},
		unlink:  []string{"view_name"},
	},
	{
		name:  "show_databases",
		stmt:  "show_stmt",
		match: []*regexp.Regexp{regexp.MustCompile("'SHOW' 'DATABASES'")},
	},
	{
		name:    "show_backup",
		stmt:    "show_backup_stmt",
		match:   []*regexp.Regexp{regexp.MustCompile("'SHOW' 'BACKUP'")},
		replace: map[string]string{"string_or_placeholder": "location"},
		unlink:  []string{"location"},
	},
	{
		name:    "show_grants_stmt",
		inline:  []string{"opt_name_list", "name_list", "on_privilege_target_clause", "targets", "table_pattern_list", "for_grantee_clause", "name_list"},
		replace: map[string]string{"'ROLE' name ( ( ',' name ) )*": "'ROLE' role_name ( ( ',' role_name ) )*", "table_pattern": "table_name", "'DATABASE' name ( ( ',' name ) )*": "'DATABASE' database_name ( ( ',' database_name ) )*", "'FOR' name ( ( ',' name ) )*": "'FOR' user_name ( ( ',' user_name ) )*"},
		unlink:  []string{"role_name", "table_name", "database_name", "user_name"},
	},
	{
		name:    "show_index",
		stmt:    "show_stmt",
		match:   []*regexp.Regexp{regexp.MustCompile("'SHOW' 'INDEX'")},
		replace: map[string]string{"var_name": "table_name"},
		unlink:  []string{"table_name"},
	},
	{
		name: "show_jobs",
		stmt: "show_jobs_stmt",
	},
	{
		name:  "show_keys",
		stmt:  "show_stmt",
		match: []*regexp.Regexp{regexp.MustCompile("'SHOW' 'KEYS'")},
	},
	{
		name: "show_queries",
		stmt: "show_queries_stmt",
	},
	{
		name: "show_roles_stmt",
	},
	{
		name: "show_schemas",
		stmt: "show_schemas_stmt",
	},
	{
		name: "show_sessions",
		stmt: "show_sessions_stmt",
	},
	{
		name:  "show_tables",
		stmt:  "show_stmt",
		match: []*regexp.Regexp{regexp.MustCompile("'SHOW' 'TABLES'")},
	},
	{
		name:    "show_trace",
		stmt:    "show_trace_stmt",
		inline:  []string{"opt_compact"},
		exclude: []*regexp.Regexp{regexp.MustCompile("'SHOW' 'EXPERIMENTAL_REPLICA'")},
	},
	{
		name:  "show_transaction",
		stmt:  "show_stmt",
		match: []*regexp.Regexp{regexp.MustCompile("'SHOW' 'TRANSACTION'")},
	},
	{
		name:  "show_users",
		stmt:  "show_stmt",
		match: []*regexp.Regexp{regexp.MustCompile("'SHOW' 'USERS'")},
	},
	{
		name:   "sort_clause",
		inline: []string{"sortby_list", "sortby", "opt_asc_desc"},
	},
	{
		name:    "split_index_at",
		stmt:    "alter_split_index_stmt",
		inline:  []string{"table_name_with_index"},
		replace: map[string]string{"qualified_name": "table_name", "'@' name": "'@' index_name"},
		unlink:  []string{"table_name", "index_name"},
	},
	{
		name:   "split_table_at",
		stmt:   "alter_split_stmt",
		unlink: []string{"table_name"},
	},
	{
		name:   "table_constraint",
		inline: []string{"constraint_elem", "opt_storing", "storing"},
	},
	{
		name:    "truncate_stmt",
		inline:  []string{"opt_table", "relation_expr_list", "opt_drop_behavior"},
		replace: map[string]string{"relation_expr": "table_name"},
		unlink:  []string{"table_name"},
		//inline:  []string{"opt_table", "relation_expr_list", "relation_expr", "opt_drop_behavior"},
		//replace: map[string]string{"'ONLY' '(' qualified_name ')'": "", "'ONLY' qualified_name": "", "qualified_name": "table_name", "'*'": "", "'CASCADE'": "", "'RESTRICT'": ""},
		//unlink:  []string{"table_name"},
	},
	{
		name:    "unique_column_level",
		stmt:    "stmt_block",
		replace: map[string]string{"stmt_list": "'CREATE' 'TABLE' table_name '(' column_name column_type 'UNIQUE' ( column_constraints | ) ( ',' ( column_def ( ',' column_def )* ) | ) ( table_constraints | ) ')' ')'"},
		unlink:  []string{"table_name", "column_name", "column_type", "table_constraints"},
	},
	{
		name:    "unique_table_level",
		stmt:    "stmt_block",
		replace: map[string]string{"stmt_list": "'CREATE' 'TABLE' table_name '(' ( column_def ( ',' column_def )* ) ( 'CONSTRAINT' name | ) 'UNIQUE' '(' ( column_name ( ',' column_name )* ) ')' ( table_constraints | ) ')'"},
		unlink:  []string{"table_name", "check_expr", "table_constraints"},
	},
	{
		name:    "update_stmt",
		inline:  []string{"relation_expr_opt_alias", "set_clause_list", "set_clause", "single_set_clause", "multiple_set_clause", "in_expr", "expr_list", "where_clause", "opt_sort_clause", "sort_clause", "returning_clause"},
		replace: map[string]string{"relation_expr": "table_name", "insert_column_list": "column_name_list", "opt_limit_clause": ""},
		relink:  map[string]string{"table_name": "relation_expr", "column_name_list": "insert_column_list"},
		nosplit: true,
	},
	{
		name:   "upsert_stmt",
		stmt:   "upsert_stmt",
		inline: []string{"insert_target", "insert_rest", "returning_clause"},
	},
	{
		name:    "validate_constraint",
		stmt:    "alter_onetable_stmt",
		replace: map[string]string{"alter_table_cmds": "'VALIDATE' 'CONSTRAINT' constraint_name", "relation_expr": "table_name"},
		unlink:  []string{"constraint_name", "table_name"},
	},
}<|MERGE_RESOLUTION|>--- conflicted
+++ resolved
@@ -632,12 +632,6 @@
 		inline: []string{"name_list"},
 	},
 	{
-<<<<<<< HEAD
-		name:    "grant_stmt",
-		inline:  []string{"privileges", "privilege_list", "privilege", "targets", "table_pattern_list", "name_list"},
-		replace: map[string]string{"table_pattern": "table_name", "'DATABASE' ( name ( ',' name )* )": "'DATABASE' ( database_name ( ',' database_name )* )"},
-		unlink:  []string{"table_name", "database_name"},
-=======
 		name:   "grant_privileges",
 		stmt:   "grant_stmt",
 		inline: []string{"privileges", "privilege_list", "privilege", "targets", "table_pattern_list", "name_list"},
@@ -650,7 +644,6 @@
 			"'WITH' 'ADMIN' 'OPTION'": "",
 		},
 		unlink:  []string{"table_name", "database_name", "user_name"},
->>>>>>> d75d2a1a
 		nosplit: true,
 	},
 	{
