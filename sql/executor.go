--- conflicted
+++ resolved
@@ -1061,15 +1061,8 @@
 		return Result{PGTag: s.StatementTag()}, nil
 	}
 
-<<<<<<< HEAD
-	session := planMaker.session
-	log.Event(session.context, stmt.String())
-
 	autoCommit := implicitTxn && !e.cfg.TestingKnobs.DisableAutoCommit
 	result, err := e.execStmt(stmt, planMaker, autoCommit)
-=======
-	result, err := e.execStmt(stmt, planMaker, implicitTxn /* autoCommit */)
->>>>>>> 84289ff1
 	if err != nil {
 		if result.Rows != nil {
 			result.Rows.Close()
